--- conflicted
+++ resolved
@@ -245,11 +245,7 @@
 type TestSoqlLimitStruct struct {
 	SelectClause NestedStruct      `soql:"selectClause,tableName=SM_Logical_Host__c"`
 	WhereClause  TestQueryCriteria `soql:"whereClause"`
-<<<<<<< HEAD
-	Limit        int               `soql:"limitClause"`
-=======
 	Limit        *int              `soql:"limitClause"`
->>>>>>> 7eb58e07
 }
 
 type TestSoqlInvalidLimitStruct struct {
@@ -261,13 +257,8 @@
 type TestSoqlMultipleLimitStruct struct {
 	SelectClause NestedStruct      `soql:"selectClause,tableName=SM_Logical_Host__c"`
 	WhereClause  TestQueryCriteria `soql:"whereClause"`
-<<<<<<< HEAD
-	Limit        int               `soql:"limitClause"`
-	AlsoLimit    int               `soql:"limitClause"`
-=======
 	Limit        *int              `soql:"limitClause"`
 	AlsoLimit    *int              `soql:"limitClause"`
->>>>>>> 7eb58e07
 }
 
 type ParentLimitStruct struct {
@@ -278,11 +269,7 @@
 
 type ChildLimitStruct struct {
 	SelectClause TestChildLimitSelect `soql:"selectClause,tableName=Application_Versions__c"`
-<<<<<<< HEAD
-	Limit        int                  `soql:"limitClause"`
-=======
 	Limit        *int                 `soql:"limitClause"`
->>>>>>> 7eb58e07
 }
 
 type TestChildLimitSelect struct {
@@ -292,9 +279,6 @@
 
 type TestSoqlChildRelationLimitStruct struct {
 	SelectClause ParentLimitStruct `soql:"selectClause,tableName=SM_Logical_Host__c"`
-<<<<<<< HEAD
-	Limit        int               `soql:"limitClause"`
-=======
 	Limit        *int              `soql:"limitClause"`
 }
 
@@ -322,5 +306,4 @@
 	WhereClause  TestQueryCriteria `soql:"whereClause"`
 	Limit        *int              `soql:"limitClause"`
 	Offset       *int              `soql:"offsetClause"`
->>>>>>> 7eb58e07
 }