--- conflicted
+++ resolved
@@ -40,10 +40,7 @@
 	fromKeyword                   = " FROM "
 	orderByKeyword                = " ORDER BY "
 	limitKeyword                  = " LIMIT "
-<<<<<<< HEAD
-=======
 	offsetKeyword                 = " OFFSET "
->>>>>>> 7eb58e07
 	ascKeyword                    = " ASC"
 	descKeyword                   = " DESC"
 
@@ -67,15 +64,10 @@
 	WhereClause = "whereClause"
 	// OrderByClause is the tag to be used when marking the string slice to be considered for order by clause
 	OrderByClause = "orderByClause"
-<<<<<<< HEAD
-	// LimitClause is the tag to be used when marking the string slice to be considered for limit clause
-	LimitClause = "limitClause"
-=======
 	// LimitClause is the tag to be used when marking the int to be considered for limit clause
 	LimitClause = "limitClause"
 	// OffsetClause is the tag to be used when marking the int to be considered for offset clause
 	OffsetClause = "offsetClause"
->>>>>>> 7eb58e07
 	// LikeOperator is the tag to be used for "like" operator in where clause
 	LikeOperator = "likeOperator"
 	// NotLikeOperator is the tag to be used for "not like" operator in where clause
@@ -142,15 +134,12 @@
 
 	// ErrMultipleLimitClause error is returned when there are multiple limitClause in struct
 	ErrMultipleLimitClause = errors.New("ErrMultipleLimitClause")
-<<<<<<< HEAD
-=======
 
 	// ErrInvalidOffsetClause error is returned when field with offsetClause tag is invalid
 	ErrInvalidOffsetClause = errors.New("ErrInvalidOffsetClause")
 
 	// ErrMultipleOffsetClause error is returned when there are multiple offsetClause in struct
 	ErrMultipleOffsetClause = errors.New("ErrMultipleOffsetClause")
->>>>>>> 7eb58e07
 )
 
 // Order is the struct for defining the order by clause on a per column basis
@@ -460,22 +449,6 @@
 
 // v is the limit value provided
 func marshalLimitClause(v interface{}) (string, error) {
-<<<<<<< HEAD
-	limit, ok := v.(int)
-	if !ok {
-		return "", ErrInvalidLimitClause
-	}
-	if limit < 0 {
-		return "", ErrInvalidLimitClause
-	}
-
-	var buff strings.Builder
-	if limit > 0 {
-		limitString := strconv.Itoa(limit)
-		buff.WriteString(limitString)
-	}
-	return buff.String(), nil
-=======
 	s, err := marshalIntValue(v)
 	if err != nil {
 		return "", ErrInvalidLimitClause
@@ -509,7 +482,6 @@
 	vString := strconv.Itoa(vInt)
 
 	return vString, nil
->>>>>>> 7eb58e07
 }
 
 // MarshalOrderByClause returns a string representing the SOQL order by clause.
@@ -782,19 +754,13 @@
 		whereClausePresent := false
 		orderByClausePresent := false
 		limitClausePresent := false
-<<<<<<< HEAD
-=======
 		offsetClausePresent := false
->>>>>>> 7eb58e07
 		var selectSubString strings.Builder
 		var selectValue interface{}
 		var whereValue interface{}
 		var orderByValue interface{}
 		var limitValue interface{}
-<<<<<<< HEAD
-=======
 		var offsetValue interface{}
->>>>>>> 7eb58e07
 		tableName := ""
 		for i := 0; i < totalFields; i++ {
 			field := reflectedType.Field(i)
@@ -851,15 +817,12 @@
 				}
 				limitValue = reflectedValue.Field(i).Interface()
 				limitClausePresent = true
-<<<<<<< HEAD
-=======
 			case OffsetClause:
 				if offsetClausePresent {
 					return "", ErrMultipleOffsetClause
 				}
 				offsetValue = reflectedValue.Field(i).Interface()
 				offsetClausePresent = true
->>>>>>> 7eb58e07
 			default:
 				return "", ErrInvalidTag
 			}
@@ -911,8 +874,6 @@
 				buff.WriteString(subStr)
 			}
 		}
-<<<<<<< HEAD
-=======
 		if offsetClausePresent {
 			subStr, err := marshalOffsetClause(offsetValue)
 			if err != nil {
@@ -923,7 +884,6 @@
 				buff.WriteString(subStr)
 			}
 		}
->>>>>>> 7eb58e07
 		if childRelationName != "" {
 			buff.WriteString(closeBrace)
 		}
